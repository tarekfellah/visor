// Copyright (c) 2013, SoundCloud Ltd.
// Use of this source code is governed by a BSD-style
// license that can be found in the LICENSE file.
// Source code and contact info at http://github.com/soundcloud/visor

package visor

import (
	"fmt"
	cp "github.com/soundcloud/cotterpin"
	"path"
	"strconv"
	"strings"
)

const claimsPath = "claims"
const instancesPath = "instances"
const failedPath = "failed"
const startPath = "start"
const statusPath = "status"
const stopPath = "stop"
const restartsPath = "restarts"

type InsRestarts struct {
	OOM, Fail int
}

func (r *InsRestarts) Fields() []int {
	return []int{r.Fail, r.OOM}
}

type RestartReason string

const (
	RestartFail = "restart-fail"
	RestartOOM  = "restart-oom"
)

const (
	restartFailField = 0
	restartOOMField  = 1
)

type InsStatus string

const (
	InsStatusPending  InsStatus = "pending"
	InsStatusClaimed            = "claimed"
	InsStatusRunning            = "running"
	InsStatusStopping           = "stopping"

	InsStatusFailed = "failed"
	InsStatusExited = "exited"
)

// Instance represents application instances.
type Instance struct {
	Dir          cp.Dir
	Id           int64
	AppName      string
	RevisionName string
	ProcessName  string
	Ip           string
	Port         int
	Host         string
	Status       InsStatus
	Restarts     *InsRestarts
}

func (s *Store) Instances() (ins []*Instance, err error) {
	ids, err := s.GetSnapshot().Getdir("instances")
	if err != nil {
		return
	}
	ch, errch := cp.GetSnapshotables(ids, func(idstr string) (cp.Snapshotable, error) {
		id, err := parseInstanceId(idstr)
		if err != nil {
			return nil, err
		}
		return s.GetInstance(id)
	})
	for i := 0; i < len(ids); i++ {
		select {
		case r := <-ch:
			ins = append(ins, r.(*Instance))
		case e := <-errch:
			if err == nil {
				err = e
			} else {
				err = fmt.Errorf("%s\n%s", err, e)
			}
		}
	}
	return
}

// GetInstance returns an Instance from the given id
func (s *Store) GetInstance(id int64) (ins *Instance, err error) {
	p := instancePath(id)
	status := InsStatusPending

	var (
		ip   string
		port int
		host string
	)

	f, err := s.GetSnapshot().GetFile(p+"/start", new(cp.ListCodec))
	if cp.IsErrNoEnt(err) {
		// Ignore
	} else if err != nil {
		return
	} else {
		fields := f.Value.([]string)

		if len(fields) > 0 { // IP
			status = InsStatusClaimed
			ip = fields[0]
		}
		if len(fields) > 1 { // Port
			status = InsStatusRunning
			port, err = strconv.Atoi(fields[1])
			if err != nil {
				panic("invalid port number: " + fields[1])
			}
		}
		if len(fields) > 2 { // Hostname
			host = fields[2]
		}
	}

	statusStr, _, err := s.GetSnapshot().Get(p + "/status")
	if cp.IsErrNoEnt(err) {
		err = nil
	} else if err == nil {
		status = InsStatus(statusStr)
	} else {
		return
	}

	if status == InsStatusRunning {
		_, _, err := s.GetSnapshot().Get(p + "/stop")
		if err == nil {
			status = InsStatusStopping
		} else if !cp.IsErrNoEnt(err) {
			return nil, err
		}
	}

	f, err = s.GetSnapshot().GetFile(p+"/object", new(cp.ListCodec))
	if err != nil {
		return nil, ErrNotFound
	}
	fields := f.Value.([]string)

	ins = &Instance{
		Id:           id,
		AppName:      fields[0],
		RevisionName: fields[1],
		ProcessName:  fields[2],
		Status:       status,
		Ip:           ip,
		Port:         port,
		Host:         host,
		Dir:          cp.Dir{s.GetSnapshot(), instancePath(id)},
	}

	restarts, _, err := ins.getRestarts()
	if err != nil {
		return
	}
	ins.Restarts = restarts

	return
}

func getInstanceIds(sp cp.Snapshotable, app, rev, pty string) (ids []int64, err error) {
	s := sp.GetSnapshot()
	p := ptyInstancesPath(app, rev, pty)
	exists, _, err := s.Exists(p)
	if err != nil || !exists {
		return
	}

	dir, err := s.Getdir(p)
	if err != nil {
		return
	}
	ids = []int64{}
	for _, f := range dir {
		id, e := parseInstanceId(f)
		if e != nil {
			return nil, e
		}
		ids = append(ids, id)
	}
	return
}

func (s *Store) RegisterInstance(app string, rev string, pty string) (ins *Instance, err error) {
	//
	//   instances/
	//       6868/
	// +         object = <app> <rev> <proc>
	// +         start  =
	//
	//   apps/<app>/procs/<proc>/instances/<rev>
	// +     6868 = 2012-07-19 16:41 UTC
	//
	id, err := s.GetSnapshot().Getuid()
	if err != nil {
		return
	}
	ins = &Instance{
		Id:           id,
		AppName:      app,
		RevisionName: rev,
		ProcessName:  pty,
		Status:       InsStatusPending,
<<<<<<< HEAD
		Dir:          cp.Dir{s.GetSnapshot(), instancePath(id)},
=======
		Dir:          dir{s, instancePath(id)},
		Restarts:     new(InsRestarts),
>>>>>>> 4fe09303
	}

	object := cp.NewFile(ins.Dir.Prefix("object"), ins.objectArray(), new(cp.ListCodec), s.GetSnapshot())
	object, err = object.Save()
	if err != nil {
		return nil, err
	}
	_, err = s.GetSnapshot().Set(ins.ptyInstancesPath(), timestamp())
	if err != nil {
		return
	}
	start := cp.NewFile(ins.Dir.Prefix(startPath), "", new(cp.StringCodec), s.GetSnapshot())
	start, err = start.Save()
	if err != nil {
		return nil, err
	}
	ins = ins.Join(start.Snapshot)

	return
}

func (s *Store) StopInstance(id int64) (*Store, error) {
	//
	//   instances/
	//       6868/
	//           ...
	// +         stop =
	//
	// TODO Check that instance is started
	d := &cp.Dir{s.GetSnapshot(), instancePath(id)}
	d, err := d.Set("stop", "")
	if err != nil {
		return nil, err
	}

	return s.Join(d), nil
}

func instancePath(id int64) string {
	return path.Join(instancesPath, strconv.FormatInt(id, 10))
}

func (i *Instance) GetSnapshot() cp.Snapshot {
	return i.Dir.Snapshot
}

// Join advances the Instance in time. It returns a new
// instance of Instance at the rev of the supplied
// cp.Snapshotable.
func (i *Instance) Join(s cp.Snapshotable) *Instance {
	tmp := *i
	tmp.Dir.Snapshot = s.GetSnapshot()
	return &tmp
}

// Claims returns the list of claimers.
func (i *Instance) Claims() (claims []string, err error) {
	claims, err = i.Dir.Snapshot.Getdir(i.Dir.Prefix("claims"))
	if cp.IsErrNoEnt(err) {
		claims = []string{}
		err = nil
	}
	return
}

// Claim locks the instance to the specified host.
func (i *Instance) Claim(host string) (*Instance, error) {
	//
	//   instances/
	//       6868/
	//           claims/
	// +             10.0.0.1 = 2012-07-19 16:22 UTC
	//           object = <app> <rev> <proc>
	// -         start  =
	// +         start  = 10.0.0.1
	//
	f, err := i.Dir.GetFile(startPath, new(cp.ListCodec))
	if err != nil {
		return nil, err
	}
	fields := f.Value.([]string)
	if len(fields) > 0 {
		return nil, ErrInsClaimed
	}
	d := i.Dir.Join(f)

	d, err = d.Set(startPath, host)
	if err != nil {
		return i, err
	}

	d, err = i.claimDir().Join(d).Set(host, timestamp())
	if err != nil {
		return i, err
	}
	return i.Join(d), err
}

func (i *Instance) Unregister() (err error) {
	var path string

	if i.Status == InsStatusFailed {
		path = i.ptyFailedPath()
	} else {
		path = i.ptyInstancesPath()
	}
	err = i.Dir.Snapshot.Del(path)
	if err != nil {
		if cp.IsErrNoEnt(err) {
			err = nil
		} else {
			return
		}
	}
	err = i.Dir.Del("/")
	return
}

// Exited tells the coordinator that the instance has exited.
func (i *Instance) Exited(host string) (i1 *Instance, err error) {
	if err = i.verifyClaimer(host); err != nil {
		return
	}
	i1, err = i.updateStatus(InsStatusExited)
	if err != nil {
		return nil, err
	}
	err = i.Dir.Snapshot.Del(i.ptyInstancesPath())

	return
}

func (i *Instance) started(ip string, port int, host string) {
	i.Ip = ip
	i.Port = port
	i.Host = host
	i.Status = InsStatusRunning
}

func (i *Instance) claimed(ip string) {
	i.Ip = ip
	i.Status = InsStatusClaimed
}

<<<<<<< HEAD
func (i *Instance) getRestarts() (int, *cp.File, error) {
	restarts := 0

	f, err := i.Dir.GetFile(i.Dir.Prefix(restartsPath), new(cp.IntCodec))
	if err == nil {
		restarts = f.Value.(int)
	} else if !cp.IsErrNoEnt(err) {
		return -1, nil, err
=======
func (i *Instance) getRestarts() (*InsRestarts, *file, error) {
	restarts := new(InsRestarts)

	f, err := i.Dir.getFile(i.Dir.prefix(restartsPath), new(listIntCodec))
	if err == nil {
		fields := f.Value.([]int)

		restarts.Fail = fields[restartFailField]

		if len(fields) > 1 {
			restarts.OOM = fields[restartOOMField]
		}
	} else if !IsErrNoEnt(err) {
		return nil, nil, err
>>>>>>> 4fe09303
	}
	return restarts, f, nil
}

func (i *Instance) Started(host string, port int, hostname string) (i1 *Instance, err error) {
	//
	//   instances/
	//       6868/
	//           object = <app> <rev> <proc>
	// -         start  = 10.0.0.1
	// +         start  = 10.0.0.1 24690 localhost
	//
	if i.Status == InsStatusRunning {
		return i, nil
	}
	if err = i.verifyClaimer(host); err != nil {
		return
	}
	i1 = i.Join(&i.Dir) // Create a copy
	i1.started(host, port, hostname)

	start := cp.NewFile(i1.Dir.Prefix(startPath), i1.startArray(), new(cp.ListCodec), i1.Dir.Snapshot)
	start, err = start.Save()
	if err != nil {
		return
	}
	i1 = i1.Join(start)

	return
}

// Restarted tells the coordinator that the instance has been restarted.
func (i *Instance) Restarted(reason RestartReason, count int) (i1 *Instance, err error) {
	//
	//   instances/
	//       6868/
	//           object   = <app> <rev> <proc>
	//           start    = 10.0.0.1 24690 localhost
	// -         restarts = 1 4
	// +         restarts = 2 4
	//
	//   instances/
	//       6869/
	//           object   = <app> <rev> <proc>
	//           start    = 10.0.0.1 24691 localhost
	// +         restarts = 1 0
	//
	if i.Status != InsStatusRunning {
		return i, nil
	}

	restarts, f, err := i.getRestarts()
	if err != nil {
		return
	}

	switch reason {
	case RestartFail:
		i.Restarts.Fail = restarts.Fail + count
	case RestartOOM:
		i.Restarts.OOM = restarts.OOM + count
	}

	f, err = f.Set(i.Restarts.Fields())
	if err != nil {
		return
	}

	i1 = i.Join(f)

	return
}

func (i *Instance) updateStatus(s InsStatus) (i1 *Instance, err error) {
	d, err := i.Dir.Set("status", string(s))
	if err != nil {
		return
	}
	i.Status = s

	return i.Join(d), err
}

func (i *Instance) getClaimer() (*string, error) {
	f, err := i.Dir.Snapshot.GetFile(i.Dir.Prefix(startPath), new(cp.ListCodec))

	if cp.IsErrNoEnt(err) {
		return nil, nil
	} else if err != nil {
		return nil, err
	}
	fields := f.Value.([]string)

	if len(fields) == 0 {
		return nil, nil
	}
	return &fields[0], nil
}

func (i *Instance) setClaimer(claimer string) (*cp.Dir, error) {
	d, err := i.Dir.Set(startPath, claimer)
	if err != nil {
		return nil, err
	}
	return d, nil
}

// Unclaim removes the lock applied by Claim of the Ticket.
func (i *Instance) Unclaim(host string) (i1 *Instance, err error) {
	//
	//   instances/
	//       6868/
	// -         start = 10.0.0.1
	// +         start =
	//
	if err = i.verifyClaimer(host); err != nil {
		return
	}

	d, err := i.setClaimer("")
	if err != nil {
		return
	}
	i1 = i.Join(d)

	return
}

func (i *Instance) verifyClaimer(host string) error {
	claimer, err := i.getClaimer()
	if err != nil {
		return err
	} else if claimer == nil || *claimer != host {
		return ErrUnauthorized
	}
	return nil
}

func (i *Instance) Failed(host string, reason error) (i1 *Instance, err error) {
	if err = i.verifyClaimer(host); err != nil {
		return
	}
	_, err = i.updateStatus(InsStatusFailed)
	if err != nil {
		return
	}
	s, err := i.Dir.Snapshot.Set(i.ptyFailedPath(), timestamp()+" "+reason.Error())
	if err != nil {
		return
	}
	err = i.Dir.Snapshot.Del(i.ptyInstancesPath())
	if err != nil {
		return
	}
	i1 = i.Join(s)

	return
}

func (s *Store) WatchInstanceStart(listener chan *Instance, errors chan error) {
	// instances/*/start =
	rev := s.GetSnapshot().Rev
	for {
		ev, err := s.snapshot.Wait(path.Join(instancesPath, "*", startPath), rev+1)
		rev = ev.Rev

		if !ev.IsSet() || string(ev.Body) != "" {
			continue
		}
		idstr := strings.Split(ev.Path, "/")[2]

		id, err := parseInstanceId(idstr)
		if err != nil {
			panic(err)
		}
		ins, err := s.Join(ev).GetInstance(id)
		if err != nil {
			panic(err)
		}
		listener <- ins
	}
}

func (i *Instance) WaitStop() (i1 *Instance, err error) {
	p := path.Join(instancesPath, strconv.FormatInt(i.Id, 10), stopPath)

	ev, err := i.Dir.Snapshot.Wait(p, i.Dir.Snapshot.Rev+1)
	if err != nil {
		return
	}
	i1 = i.Join(ev)

	return
}

func (i *Instance) WaitStatus() (i1 *Instance, err error) {
	p := path.Join(instancesPath, strconv.FormatInt(i.Id, 10), statusPath)
	ev, err := i.Dir.Snapshot.Wait(p, i.Dir.Snapshot.Rev+1)
	if err != nil {
		return
	}
	i1 = i.Join(ev)
	i1.Status = InsStatus(string(ev.Body))

	return
}

func (i *Instance) WaitClaimed() (i1 *Instance, err error) {
	return i.waitStartPathStatus(InsStatusClaimed)
}

func (i *Instance) WaitStarted() (i1 *Instance, err error) {
	return i.waitStartPathStatus(InsStatusRunning)
}

func (i *Instance) WaitExited() (*Instance, error) {
	for {
		i, err := i.WaitStatus()
		if err != nil {
			return nil, err
		}
		if i.Status == InsStatusExited {
			break
		}
	}
	return i, nil
}

func (i *Instance) WaitFailed() (*Instance, error) {
	for {
		i, err := i.WaitStatus()
		if err != nil {
			return nil, err
		}
		if i.Status == InsStatusFailed {
			break
		}
	}
	return i, nil
}

func (i *Instance) GetStatusInfo() (info string, err error) {
	if i.Status == InsStatusFailed {
		info, _, err = i.Dir.Snapshot.Get(i.ptyFailedPath())
		info = strings.TrimSpace(info)
	}
	return
}

func (i *Instance) waitStartPathStatus(s InsStatus) (i1 *Instance, err error) {
	for {
		i, err = i.waitStartPath()
		if err != nil {
			return i, err
		}
		if i.Status == s {
			break
		}
	}
	return i, nil
}

func (i *Instance) waitStartPath() (i1 *Instance, err error) {
	p := path.Join(instancesPath, strconv.FormatInt(i.Id, 10), startPath)

	ev, err := i.Dir.Snapshot.Wait(p, i.Dir.Snapshot.Rev+1)
	if err != nil {
		return
	}
	i1 = i.Join(ev)
	parts, err := new(cp.ListCodec).Decode(ev.Body)
	if err != nil {
		return
	}
	fields := parts.([]string)
	if len(fields) >= 3 {
		ip, host := fields[0], fields[2]
		port, err := strconv.Atoi(fields[1])
		if err != nil {
			return i, err
		}
		i1.started(ip, port, host)
	} else if len(fields) > 0 {
		i1.claimed(fields[0])
	} else {
		// TODO
	}
	return
}

func ptyInstancesPath(app, rev, pty string) string {
	return path.Join(appsPath, app, procsPath, pty, instancesPath, rev)
}

func parseInstanceId(idstr string) (int64, error) {
	return strconv.ParseInt(idstr, 10, 64)
}

func (i *Instance) idString() string {
	return fmt.Sprintf("%d", i.Id)
}

func (i *Instance) RefString() string {
	return fmt.Sprintf("%s:%s@%s", i.AppName, i.ProcessName, i.RevisionName)
}

func (i *Instance) ServiceName() string {
	return fmt.Sprintf("%s-%s", i.AppName, i.ProcessName)
}

func (i *Instance) ptyFailedPath() string {
	return path.Join(appsPath, i.AppName, procsPath, i.ProcessName, failedPath, i.idString())
}

func (i *Instance) ptyInstancesPath() string {
	return path.Join(appsPath, i.AppName, procsPath, i.ProcessName, instancesPath, i.RevisionName, i.idString())
}

func (i *Instance) claimPath(host string) string {
	return i.Dir.Prefix("claims", host)
}

func (i *Instance) claimDir() *cp.Dir {
	// TODO move to factory for Dir creation
	return &cp.Dir{i.Dir.Snapshot, i.Dir.Prefix(claimsPath)}
}

func (i *Instance) Fields() string {
	return fmt.Sprintf("%d %s %s %s %s %d", i.Id, i.AppName, i.RevisionName, i.ProcessName, i.Ip, i.Port)
}

func (i *Instance) objectArray() []string {
	return []string{i.AppName, i.RevisionName, i.ProcessName}
}

func (i *Instance) startArray() []string {
	return []string{i.Ip, i.portString(), i.Host}
}

func (i *Instance) portString() string {
	return fmt.Sprintf("%d", i.Port)
}

// String returns the Go-syntax representation of Instance.
func (i *Instance) String() string {
	return fmt.Sprintf("Instance{id=%d, app=%s, rev=%s, proc=%s, addr=%s:%d}", i.Id, i.AppName, i.RevisionName, i.ProcessName, i.Ip, i.Port)
}

// IdString returns a string of the format "INSTANCE[id]"
func (i *Instance) IdString() string {
	return fmt.Sprintf("INSTANCE[%d]", i.Id)
}<|MERGE_RESOLUTION|>--- conflicted
+++ resolved
@@ -217,12 +217,8 @@
 		RevisionName: rev,
 		ProcessName:  pty,
 		Status:       InsStatusPending,
-<<<<<<< HEAD
 		Dir:          cp.Dir{s.GetSnapshot(), instancePath(id)},
-=======
-		Dir:          dir{s, instancePath(id)},
 		Restarts:     new(InsRestarts),
->>>>>>> 4fe09303
 	}
 
 	object := cp.NewFile(ins.Dir.Prefix("object"), ins.objectArray(), new(cp.ListCodec), s.GetSnapshot())
@@ -367,20 +363,10 @@
 	i.Status = InsStatusClaimed
 }
 
-<<<<<<< HEAD
-func (i *Instance) getRestarts() (int, *cp.File, error) {
-	restarts := 0
-
-	f, err := i.Dir.GetFile(i.Dir.Prefix(restartsPath), new(cp.IntCodec))
-	if err == nil {
-		restarts = f.Value.(int)
-	} else if !cp.IsErrNoEnt(err) {
-		return -1, nil, err
-=======
-func (i *Instance) getRestarts() (*InsRestarts, *file, error) {
+func (i *Instance) getRestarts() (*InsRestarts, *cp.File, error) {
 	restarts := new(InsRestarts)
 
-	f, err := i.Dir.getFile(i.Dir.prefix(restartsPath), new(listIntCodec))
+	f, err := i.Dir.GetFile(i.Dir.Prefix(restartsPath), new(cp.ListIntCodec))
 	if err == nil {
 		fields := f.Value.([]int)
 
@@ -389,9 +375,8 @@
 		if len(fields) > 1 {
 			restarts.OOM = fields[restartOOMField]
 		}
-	} else if !IsErrNoEnt(err) {
+	} else if !cp.IsErrNoEnt(err) {
 		return nil, nil, err
->>>>>>> 4fe09303
 	}
 	return restarts, f, nil
 }
