--- conflicted
+++ resolved
@@ -85,14 +85,13 @@
 	return p.dir.prefix(instancesPath)
 }
 
-<<<<<<< HEAD
 func (p *ProcType) GetInstanceIds() (ids []int64, err error) {
 	exists, _, err := p.conn.Exists(p.instancesPath())
 	if err != nil || !exists {
 		return
 	}
 
-	dir, err := p.FastForward(-1).getdir(p.instancesPath())
+	dir, err := p.getdir(p.instancesPath())
 	if err != nil {
 		return
 	}
@@ -104,46 +103,26 @@
 		}
 		ids = append(ids, id)
 	}
-=======
-func (p *ProcType) GetInstanceNames() (ins []string, err error) {
-	ins, err = p.getdir(p.instancesPath())
-	if IsErrNoEnt(err) {
-		err = nil
-	}
->>>>>>> d43e0dcb
 	return
 }
 
 func (p *ProcType) GetInstances() (ins []*Instance, err error) {
-<<<<<<< HEAD
-	ids, err := p.GetInstanceIds()
+	ids, err := p.getdir(p.instancesPath())
 	if err != nil {
 		return
 	}
-
-	for _, id := range ids {
-		var i *Instance
-
-		i, err = GetInstance(p.Snapshot, id)
+	results, err := getSnapshotables(ids, func(idstr string) (snapshotable, error) {
+		id, err := strconv.ParseInt(idstr, 10, 64)
 		if err != nil {
-			return
+			return nil, err
 		}
-
-		ins = append(ins, i)
-=======
-	names, err := p.GetInstanceNames()
-	if err != nil || len(names) == 0 {
-		return
-	}
-	results, err := getSnapshotables(names, func(name string) (snapshotable, error) {
-		return GetInstance(p.Snapshot, name)
+		return GetInstance(p.Snapshot, id)
 	})
 	if err != nil {
 		return nil, err
 	}
 	for _, r := range results {
 		ins = append(ins, r.(*Instance))
->>>>>>> d43e0dcb
 	}
 	return
 }
