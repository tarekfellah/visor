--- conflicted
+++ resolved
@@ -21,17 +21,15 @@
 	mkdir -p $(shell dirname $(PKGPATH))
 	ln -sf $(PWD) $(PKGPATH)
 
-<<<<<<< HEAD
+test:
+	go test
+
 # DIST #
 
 dist: linux darwin
 
 linux darwin:
 	GOOS=$@ CGO_ENABLED=0 GOARCH=$(GOARCH) go build $(LDFLAGS) -o bin/$@/visor ./cmd/visor
-=======
-test:
-	go test
->>>>>>> 6059d637
 
 # DEBIAN PACKAGING #
 
