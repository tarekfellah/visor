--- conflicted
+++ resolved
@@ -79,11 +79,7 @@
 		return
 	}
 
-<<<<<<< HEAD
-	ids, err := s.Getdir(p)
-=======
-	addrs, err := s.getdir(p)
->>>>>>> 5b0825d3
+	ids, err := s.getdir(p)
 	if err != nil {
 		return
 	}
@@ -106,13 +102,8 @@
 func GetService(s Snapshot, name string) (srv *Service, err error) {
 	service := NewService(name, s)
 
-<<<<<<< HEAD
-	exists, _, err := s.conn.Exists(service.Path.Dir)
-	if err != nil || !exists {
-=======
-	exists, _, err := s.conn.Exists(srv.dir.Name)
+	exists, _, err := s.conn.Exists(service.dir.Name)
 	if err != nil && !exists {
->>>>>>> 5b0825d3
 		return
 	}
 
