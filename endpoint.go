--- conflicted
+++ resolved
@@ -27,7 +27,6 @@
 	Weight   int
 }
 
-<<<<<<< HEAD
 func NewEndpoint(srv *Service, addr string, port int, s Snapshot) (e *Endpoint, err error) {
 	tcpAddr, err := net.ResolveTCPAddr("tcp", fmt.Sprintf("%s:%d", addr, port))
 	if err != nil {
@@ -39,12 +38,7 @@
 		IP:   tcpAddr.IP.String(),
 		Port: tcpAddr.Port,
 	}
-	e.Path = Path{s, srv.Path.Prefix(ENDPOINTS_PATH, e.Id())}
-=======
-func NewEndpoint(srv *Service, addr string, s Snapshot) (e *Endpoint) {
-	e = &Endpoint{Addr: addr, Target: addr}
-	e.dir = dir{s, srv.dir.prefix(endpointsPath, addr)}
->>>>>>> 5b0825d3
+	e.dir = dir{s, srv.dir.prefix(endpointsPath, e.Id())}
 
 	return
 }
@@ -63,15 +57,7 @@
 
 // Register the endpoint.
 func (e *Endpoint) Register() (ep *Endpoint, err error) {
-<<<<<<< HEAD
-	exists, _, err := e.conn.Exists(e.Path.String())
-=======
-	if net.ParseIP(e.Addr) == nil {
-		return nil, fmt.Errorf("addr %s is not a valide IP", e.Addr)
-	}
-
 	exists, _, err := e.conn.Exists(e.dir.String())
->>>>>>> 5b0825d3
 	if err != nil {
 		return
 	}
@@ -116,13 +102,8 @@
 
 // GetEndpoint fetches the endpoint for the given service and id from the global
 // registry.
-<<<<<<< HEAD
 func GetEndpoint(s Snapshot, srv *Service, id string) (e *Endpoint, err error) {
-	path := srv.Path.Prefix(ENDPOINTS_PATH, id)
-=======
-func GetEndpoint(s Snapshot, srv *Service, addr string) (e *Endpoint, err error) {
-	path := srv.dir.prefix(endpointsPath, addr)
->>>>>>> 5b0825d3
+	path := srv.dir.prefix(endpointsPath, id)
 
 	f, err := s.getFile(path, new(listCodec))
 	if err != nil {
@@ -130,12 +111,8 @@
 	}
 	data := f.Value.([]string)
 
-<<<<<<< HEAD
 	e = &Endpoint{Addr: data[0], IP: data[1]}
-=======
-	e = &Endpoint{Addr: addr}
-	e.dir = dir{s, srv.dir.prefix(endpointsPath, addr)}
->>>>>>> 5b0825d3
+	e.dir = dir{s, srv.dir.prefix(endpointsPath, id)}
 
 	p, err := strconv.ParseInt(data[2], 10, 0)
 	if err != nil {
@@ -155,8 +132,6 @@
 	}
 	e.Weight = int(w)
 
-	e.Path = Path{s, srv.Path.Prefix(ENDPOINTS_PATH, e.Id())}
-
 	e = e.FastForward(f.FileRev)
 
 	return
