--- conflicted
+++ resolved
@@ -15,11 +15,7 @@
 	"text/template"
 )
 
-<<<<<<< HEAD
-const VERSION_STRING = "0.4.2"
-=======
-const VERSION_STRING = "v0.5.0"
->>>>>>> 6ba3924a
+const VERSION_STRING = "0.5.1"
 
 type Command struct {
 	Run       func(cmd *Command, args []string)
