--- conflicted
+++ resolved
@@ -3,7 +3,6 @@
 import (
 	"github.com/soundcloud/doozer"
 	"net"
-	"strings"
 )
 
 const DEFAULT_ADDR string = "localhost:8046"
@@ -13,18 +12,7 @@
 type Stack string
 type State int
 
-<<<<<<< HEAD
-func Dial(path string) (c *Client, err error) {
-	parts := strings.SplitN(path, "/", 2)
-	addr, root := parts[0], "/"
-
-	if len(parts) == 2 {
-		root += parts[1]
-	}
-
-=======
 func Dial(addr string, root string) (c *Client, err error) {
->>>>>>> 0790ba31
 	tcpaddr, err := net.ResolveTCPAddr("tcp", addr)
 	if err != nil {
 		return
@@ -39,10 +27,5 @@
 	if err != nil {
 		return
 	}
-
-<<<<<<< HEAD
-	return &Client{tcpaddr, conn, root, rev}, nil
-=======
 	return &Client{tcpaddr, conn, DEFAULT_ROOT, rev}, nil
->>>>>>> 0790ba31
 }