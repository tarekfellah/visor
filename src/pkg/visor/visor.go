--- conflicted
+++ resolved
@@ -27,9 +27,5 @@
 	if err != nil {
 		return
 	}
-<<<<<<< HEAD
-	return &Client{tcpaddr, conn, DEFAULT_ROOT, rev}, nil
-=======
 	return &Client{tcpaddr, conn, root, rev}, nil
->>>>>>> 0676e2fb
 }