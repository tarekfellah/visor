package visor

import (
	"fmt"
	"github.com/soundcloud/doozer"
	"net"
)

type Client struct {
	Addr *net.TCPAddr
	conn *doozer.Conn
	Root string
	rev  int64
}

func (c *Client) Close() {
	c.conn.Close()
}

func (c *Client) Del(path string) (err error) {
	rev, err := c.conn.Rev()
	if err != nil {
		return
	}

	c.rev = rev

	err = doozer.Walk(c.conn, rev, path, func(path string, f *doozer.FileInfo, e error) error {
		if e != nil {
			return e
		}

		if !f.IsDir {
			e = c.conn.Del(path, rev)
			if e != nil {
				return e
			}
		}

		return nil
	})

	return
}

func (c *Client) Exists(path string) (exists bool, err error) {
	_, rev, err := c.conn.Stat(path, nil)
	if err != nil {
		return
	}

	switch rev {
	case 0:
		exists = false
	default:
		exists = true
	}

	return exists, nil
}

func (c *Client) Get(path string) (value string, err error) {
	rev, err := c.conn.Rev()
	if err != nil {
		return
	}

	body, rev, err := c.conn.Get(path, &rev)
	if err != nil {
		return
	}
	if rev == 0 {
		err = ErrKeyNotFound

		return
	}

	c.rev = rev

	value = string(body)

	return
}

func (c *Client) Keys(path string) (keys []string, err error) {
	rev, err := c.conn.Rev()
	if err != nil {
		return
	}

	c.rev = rev

	keys, err = c.conn.Getdir(path, c.rev, 0, -1)
	if err != nil {
		return
	}

	return
}

func (c *Client) Set(path string, body string) (err error) {
	rev, err := c.conn.Set(path, c.rev, []byte(body))
	if err != nil {
		return
	}

	c.rev = rev

	return
}

<<<<<<< HEAD
func (c *Client) GetMulti(path string, keys []string) (values map[string]string, err error) {
	if keys == nil {
		keys, err = c.Keys(path)
	}
	if err != nil {
		return
	}
	values = map[string]string{}

	var val string

	for i := range keys {
		val, err = c.Get(path + "/" + keys[i])
		if err != nil {
			return
		}
		values[keys[i]] = val
	}
	return
}
func (c *Client) SetMulti(path string, kvs ...string) (err error) {
	var key string

	for i := range kvs {
		if i%2 == 0 {
			key = kvs[i]
		} else {
			err = c.Set(path+"/"+key, kvs[i])
			if err != nil {
				break
			}
		}
	}
	return
}
=======
func (c *Client) String() string {
	return fmt.Sprintf("%#v", c)
}

// INSTANCES
>>>>>>> 42b45b26

// TICKETS

func (c *Client) Tickets() ([]Ticket, error) {
	return nil, nil
}
func (c *Client) HostTickets(addr string) ([]Ticket, error) {
	return nil, nil
}

// EVENTS

func (c *Client) WatchEvent(listener chan *Event) error {
	rev, _ := c.conn.Rev()

	for {
		ev, _ := c.conn.Wait(c.Root+"*", rev)
		event := &Event{EV_APP_REG, string(ev.Body), &ev}
		rev = ev.Rev + 1
		listener <- event
	}
	return nil
}
func (c *Client) WatchTicket(listener chan *Ticket) error {
	return nil
}<|MERGE_RESOLUTION|>--- conflicted
+++ resolved
@@ -109,7 +109,6 @@
 	return
 }
 
-<<<<<<< HEAD
 func (c *Client) GetMulti(path string, keys []string) (values map[string]string, err error) {
 	if keys == nil {
 		keys, err = c.Keys(path)
@@ -145,13 +144,9 @@
 	}
 	return
 }
-=======
 func (c *Client) String() string {
 	return fmt.Sprintf("%#v", c)
 }
-
-// INSTANCES
->>>>>>> 42b45b26
 
 // TICKETS
 
